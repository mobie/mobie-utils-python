__pycache__/
*.egg-info/
.ipynb_checkpoints/
tmp*/
*.n5
*.h5
.idea/
<<<<<<< HEAD
test/test-folder/
build/
=======
build/
test/test-folder/
>>>>>>> 983b4ebe
<|MERGE_RESOLUTION|>--- conflicted
+++ resolved
@@ -5,10 +5,6 @@
 *.n5
 *.h5
 .idea/
-<<<<<<< HEAD
-test/test-folder/
-build/
-=======
 build/
 test/test-folder/
->>>>>>> 983b4ebe
+build/